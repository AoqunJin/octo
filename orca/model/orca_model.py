--- conflicted
+++ resolved
@@ -1,15 +1,7 @@
-<<<<<<< HEAD
-from dataclasses import dataclass
-from functools import partial, update_wrapper
-import json
-import logging
-from typing import Any, Optional
-=======
 from functools import partial
 import json
 import logging
 from typing import Any, Optional, Tuple
->>>>>>> 27cd3b47
 
 import flax
 from flax import struct
@@ -17,20 +9,13 @@
 import jax
 from jax.experimental import multihost_utils
 import jax.numpy as jnp
-<<<<<<< HEAD
-=======
 from jax.typing import ArrayLike
->>>>>>> 27cd3b47
 import numpy as np
 import orbax.checkpoint
 import tensorflow as tf
 
 from orca.data.utils.text_processing import TextProcessor
-<<<<<<< HEAD
-from orca.model import create_model_def
-=======
 from orca.model.components.action_heads import ActionHead
->>>>>>> 27cd3b47
 from orca.model.orca_module import ORCAModule
 from orca.utils.spec import ModuleSpec
 from orca.utils.typing import Config, Data, Params, PRNGKey, Sequence
@@ -40,392 +25,12 @@
 class ORCAModel:
     """Recommended way of interacting with a pretrained ORCA model.
 
-<<<<<<< HEAD
-    Usage (example):
-=======
     Usage:
->>>>>>> 27cd3b47
         model = ORCAModel.load_pretrained(checkpoint_dir)
 
         # Create the task dict
         tasks = model.create_tasks(texts=["go to the red room"])
         # or
-<<<<<<< HEAD
-        tasks = model.create_tasks(goals={"image_0": goal_images})
-
-        # Run the model (jax.jit for speed)
-        policy_fn = jax.jit(model.sample_actions)
-        policy_fn(observations, tasks, rng=jax.random.PRNGKey(0))
-
-    """
-
-    model_def: ORCAModule = struct.field(pytree_node=False)
-    params: Params
-    text_processor: TextProcessor = struct.field(pytree_node=False)
-    example_batch: Data
-    config: Config = struct.field(pytree_node=False)
-    dataset_statistics: Optional[Data]
-
-    def __call__(self, *args, **kwargs):
-        return self.model_def.apply({"params": self.params}, *args, **kwargs)
-
-    @property
-    def orca_transformer(self):
-        """Syntactic sugar for calling the transformer.
-
-        >>> transformer_outputs = self.orca_transformer(observations, tasks, pad_mask, train=False)
-        """
-        return partial(self, method="orca_transformer")
-
-    @property
-    def heads(self):
-        """Syntactic sugar for calling heads.
-
-        >>> self.heads["action"].predict_action(transformer_outputs)
-        """
-        return {name: HeadWrapper(self, name) for name in self.model_def.heads}
-
-    def create_tasks(self, goals: Data = None, texts: Optional[Sequence[str]] = None):
-        """Creates tasks dict from goals and texts.
-
-        Args:
-            goals: if not None, dict of shape (batch_size, *)
-            texts: if not None, list of texts of length batch_size
-
-        Omit images to run the language-conditioned model, and omit texts to run the
-        goal-conditioned model.
-
-        """
-        assert goals is not None or texts is not None
-        tasks = {}
-        if goals is not None:
-            tasks.update(goals)
-        else:
-            batch_size = len(texts)
-            tasks = jax.tree_map(
-                lambda example: jnp.zeros(
-                    (batch_size, *example.shape[1:]), dtype=example.dtype
-                ),
-                self.example_batch["task"],
-            )
-
-        if texts is None:
-            batch_size = jax.tree_util.tree_leaves(goals)[0].shape[0]
-            texts = [""] * batch_size
-        if self.text_processor is not None:
-            tasks["language_instruction"] = self.text_processor.encode(texts)
-
-        _verify_shapes(tasks, self.example_batch["task"], starting_dim=1)
-        return tasks
-
-    def run_transformer(self, observations, tasks, pad_mask, train=False):
-        """Runs the transformer, but does shape checking on the inputs.
-        Args:
-            observations: dictionary of arrays of shape (batch_size, window_size, *shape).
-                Shape must be consistent with self.example_batch["observation"]
-            tasks: dict of tasks of shape (batch_size, *shape)
-                Shape must be consistent with self.example_batch["task"]
-            pad_mask: (batch_size, window_size) Boolean mask that is False when the timestep corresponds to padding
-            train: whether to run in train mode
-            *args, **kwargs: Additional arguments for transformer or model.apply
-        """
-        _verify_shapes(observations, self.example_batch["observation"], starting_dim=2)
-        _verify_shapes(tasks, self.example_batch["task"], starting_dim=1)
-
-        return self.orca_transformer(observations, tasks, pad_mask, train=train)
-
-    def sample_actions(self, observations, tasks, pad_mask=None, train=False, **kwargs):
-        """Samples actions from the model. See `action_heads.py` for more info.
-
-        Recommended to do this inside a jax.jit.
-
-        Args:
-            observations: dictionary of arrays of shape (batch_size, window_size, *)
-            tasks: dict of tasks of shape (batch_size, *)
-            pad_mask: (batch_size, window_size) Boolean mask that is False when the timestep corresponds to padding
-            train: whether to run in train mode
-            **kwargs: kwargs to pass to model.heads["action"].predict_action
-        Returns:
-            actions: (*sample_shape, batch_size, pred_horizon, action_dim)
-        """
-        if pad_mask is None:
-            pad_mask = observations["pad_mask"]
-
-        transformer_embeddings = self.run_transformer(
-            observations, tasks, pad_mask, train=train
-        )
-        return self.heads["action"].predict_action(
-            transformer_embeddings,
-            train=train,
-            **kwargs,
-        )
-
-    @classmethod
-    def load_pretrained(
-        cls,
-        checkpoint_path: str,
-        step: Optional[int] = None,
-    ) -> "ORCAModel":
-        """Loads a model from a checkpoint that was saved via `save_pretrained`.
-
-        Args:
-            checkpoint_path (str): A path to either a directory of checkpoints or a single checkpoint.
-            step (int, optional): If multiple checkpoints are present, which one to load. Defaults to the latest.
-        """
-        # load config
-        with tf.io.gfile.GFile(
-            tf.io.gfile.join(checkpoint_path, "config.json"), "r"
-        ) as f:
-            config = json.load(f)
-
-        # load example batch
-        with tf.io.gfile.GFile(
-            tf.io.gfile.join(checkpoint_path, "example_batch.msgpack"), "rb"
-        ) as f:
-            example_batch = flax.serialization.msgpack_restore(f.read())
-        # shim for migrating from "tasks" to "task"
-        if "tasks" in example_batch:
-            example_batch["task"] = example_batch.pop("tasks")
-
-        logging.debug(
-            "Model was trained with observations: %s",
-            flax.core.pretty_repr(
-                jax.tree_map(jnp.shape, example_batch["observation"])
-            ),
-        )
-        logging.debug(
-            "Model was trained with tasks: %s",
-            flax.core.pretty_repr(jax.tree_map(jnp.shape, example_batch["task"])),
-        )
-
-        # load dataset statistics
-        with tf.io.gfile.GFile(
-            tf.io.gfile.join(checkpoint_path, "dataset_statistics.json"), "r"
-        ) as f:
-            dataset_statistics = json.load(f)
-            dataset_statistics = jax.tree_map(
-                np.array, dataset_statistics, is_leaf=lambda x: not isinstance(x, dict)
-            )
-
-        # create model def (an ORCAModule)
-        model_def = create_model_def(**config["model"])
-        # infer params shape without actually doing any computation
-        params_shape = jax.eval_shape(
-            partial(model_def.init, train=False),
-            jax.random.PRNGKey(0),
-            example_batch["observation"],
-            example_batch["task"],
-            example_batch["observation"]["pad_mask"],
-        )["params"]
-        # restore params, checking to make sure the shape matches
-        checkpointer = orbax.checkpoint.CheckpointManager(
-            checkpoint_path, orbax.checkpoint.PyTreeCheckpointer()
-        )
-        step = step or checkpointer.latest_step()
-        params = checkpointer.restore(step, params_shape)
-
-        if config["text_processor"] is not None:
-            text_processor = ModuleSpec.instantiate(config["text_processor"])()
-        else:
-            text_processor = None
-
-        return cls(
-            model_def=model_def,
-            params=params,
-            text_processor=text_processor,
-            example_batch=example_batch,
-            config=config,
-            dataset_statistics=dataset_statistics,
-        )
-
-    def save_pretrained(
-        self,
-        step: int,
-        checkpoint_path: Optional[str] = None,
-        checkpoint_manager: Optional[orbax.checkpoint.CheckpointManager] = None,
-    ):
-        """Saves a model, as well as corresponding metadata needed for `load_pretrained`. Takes either a
-        pre-existing checkpoint manager (which already knows where to save the checkpoint) or a path to a
-        directory to save the checkpoint to.
-
-        Args:
-            step (int): Step number.
-            checkpoint_path (str, optional): Path to save the checkpoint.
-            checkpoint_manager (optional): Checkpoint manager to save the checkpoint.
-            params (optional): Params to save. If None, uses self.params.
-        """
-        if (checkpoint_path is None) == (checkpoint_manager is None):
-            raise ValueError(
-                "Must provide exactly one of checkpoint_path or checkpoint_manager."
-            )
-        if checkpoint_manager is None:
-            checkpoint_manager = orbax.checkpoint.CheckpointManager(
-                checkpoint_path, orbax.checkpoint.PyTreeCheckpointer()
-            )
-        if checkpoint_path is None:
-            checkpoint_path = str(checkpoint_manager._directory)
-
-        # save params
-        checkpoint_manager.save(
-            step,
-            self.params,
-            {"save_args": orbax_utils.save_args_from_target(self.params)},
-        )
-
-        if jax.process_index() == 0:
-            # save config
-            config_path = tf.io.gfile.join(checkpoint_path, "config.json")
-            if not tf.io.gfile.exists(config_path):
-                with tf.io.gfile.GFile(config_path, "w") as f:
-                    json.dump(self.config, f)
-
-            # save example batch
-            example_batch_path = tf.io.gfile.join(
-                checkpoint_path, "example_batch.msgpack"
-            )
-            if not tf.io.gfile.exists(example_batch_path):
-                with tf.io.gfile.GFile(example_batch_path, "wb") as f:
-                    f.write(
-                        flax.serialization.msgpack_serialize(
-                            jax.tree_map(
-                                lambda x: x[:1],
-                                multihost_utils.process_allgather(self.example_batch),
-                            )
-                        )
-                    )
-
-            # save dataset statistics
-            dataset_statistics_path = tf.io.gfile.join(
-                checkpoint_path, "dataset_statistics.json"
-            )
-            if not tf.io.gfile.exists(dataset_statistics_path):
-                with tf.io.gfile.GFile(dataset_statistics_path, "w") as f:
-                    json.dump(
-                        jax.tree_map(lambda x: x.tolist(), self.dataset_statistics),
-                        f,
-                    )
-
-    @classmethod
-    def from_config(
-        cls,
-        config: Config,
-        example_batch: Data,
-        text_processor: Optional[Any] = None,
-        verbose: bool = False,
-        rng: Optional[PRNGKey] = None,
-        dataset_statistics: Optional[Data] = None,
-    ):
-        """Initializes a model with a fresh set of weights from a given config + example_batch.
-
-        Args:
-            config (Dict[str, Any]): Config dict.
-            example_batch (Dict[str, Any]): Example batch.
-            text_processor (Any, optional): Preprocessor for text inputs.
-            verbose (bool, optional): Whether to print out a summary of the model.
-            rng (Optional[PRNGKey], optional): RNG key for initializing the model.
-            dataset_statistics (Optional[Dict[str, Any]], optional): Dataset statistics.
-        """
-        model_def = create_model_def(**config["model"])
-        rng = rng if rng is not None else jax.random.PRNGKey(0)
-        example_batch = jax.tree_map(lambda x: x[:1], example_batch)
-
-        init_args = (
-            example_batch["observation"],
-            example_batch["task"],
-            example_batch["observation"]["pad_mask"],
-        )
-
-        if verbose:
-            print(
-                model_def.tabulate(rng, *init_args, train=False, verbose=True, depth=2)
-            )  # Prints out the parameter count of our model, and tokenizer details
-
-        @jax.jit
-        def _init(rng):
-            return model_def.init(rng, *init_args, train=False)
-
-        params = _init(rng)["params"]
-
-        return cls(
-            model_def=model_def,
-            params=params,
-            text_processor=text_processor,
-            example_batch=example_batch,
-            config=config,
-            dataset_statistics=dataset_statistics,
-        )
-
-
-@dataclass
-class HeadWrapper:
-    """Dummy class to help with the following syntactic sugar.
-
-    > ORCAModel.heads["action"].predict_action(transformer_outputs)
-    """
-
-    model: ORCAModel
-    head_name: str
-
-    def __call__(self, *args, **kwargs):
-        return self.__getattr__("__call__")(*args, **kwargs)
-
-    def __getattr__(self, method_name):
-        def bound_fn(module: ORCAModule, *args, **kwargs):
-            return module.run_head(
-                *args, head_name=self.head_name, head_method_name=method_name, **kwargs
-            )
-
-        return update_wrapper(
-            # calls `self.model.__call__`, which binds the params to the ORCAModule, giving `bound_fn` above
-            # access to the bound module
-            partial(self.model, method=bound_fn),
-            self.model.model_def.heads[self.head_name].__getattribute__(method_name),
-        )
-
-
-def _verify_shapes(
-    pytree,
-    example_pytree,
-    starting_dim: int = 0,
-    strict: bool = False,
-    raise_error: bool = True,
-    silent=False,
-):
-    weak_fail, fail = False, False
-    pytree_flat = flax.traverse_util.flatten_dict(pytree)
-    example_pytree_flat = flax.traverse_util.flatten_dict(example_pytree)
-
-    # Check that all elements are present
-    if set(pytree_flat.keys()) != set(example_pytree_flat.keys()):
-        if not silent:
-            logging.warning(
-                "Provided pytree contains extra items: %s",
-                set(pytree_flat.keys()) - set(example_pytree_flat.keys()),
-            )
-            logging.warning(
-                "Provided pytree doesn't contain items: %s",
-                set(example_pytree_flat.keys()) - set(pytree_flat.keys()),
-            )
-        weak_fail = True
-
-    mismatched_keys = {
-        k: (pytree_flat[k].shape, example_pytree_flat[k].shape)
-        for k in pytree_flat
-        if k in example_pytree_flat
-        and pytree_flat[k].shape[starting_dim:]
-        != example_pytree_flat[k].shape[starting_dim:]
-    }
-    if mismatched_keys:
-        if not silent:
-            logging.warning(
-                "Provided pytree contains mismatched shapes: %s",
-                flax.core.pretty_repr(mismatched_keys),
-            )
-        fail = True
-
-    if raise_error and (fail or (weak_fail and strict)):
-        raise AssertionError("Provided pytree does not match example pytree.")
-=======
         tasks = model.create_tasks(goals={"image_primary": goal_images})
 
         # Run the model
@@ -814,6 +419,5 @@
 
     if raise_error and (fail or (weak_fail and strict)):
         raise AssertionError(f"{name} does not match example batch.")
->>>>>>> 27cd3b47
 
     return weak_fail or fail