from collections import defaultdict
from contextlib import contextmanager
from fnmatch import fnmatch
import logging
import time
from typing import Any, Callable, List, Mapping, Optional, Sequence, Union

import flax
import flax.linen as nn
from flax.training import train_state
import jax
from jax.experimental import multihost_utils
import jax.numpy as jnp
from ml_collections import ConfigDict
import numpy as np
import optax

from orca.data.utils.text_processing import TextProcessor
from orca.model.components.hf_weight_loaders import WeightLoader
from orca.utils import jax_utils
from orca.utils.typing import Config, Data, Params, PRNGKey


class TrainState(train_state.TrainState):
    rng: PRNGKey


def create_train_state(
    rng: PRNGKey,
    model_def: nn.Module,
    tx: optax.GradientTransformation,
    init_args: Sequence[Any] = (),
    init_kwargs: Mapping[str, Any] = dict(),
    pretrained_loaders: Sequence[WeightLoader] = tuple(),
    init_method: Optional[Union[str, Callable]] = None,
) -> TrainState:
    """Utility to create a TrainState."""
    init_rng, state_rng = jax.random.split(rng)

    # Initializing the model in a jit avoids running the model on CPU
    @jax.jit
    def _init():
        return model_def.init(init_rng, *init_args, **init_kwargs, method=init_method)

    init_dict = _init()

    ev, params = flax.core.pop(init_dict, "params")
    assert (
        len(ev) == 0
    ), "Are you forgetting to store some variables in the state? {}".format(ev.keys())

    for loader in pretrained_loaders:
        params = loader(params)

    return TrainState.create(
        apply_fn=model_def.apply,
        params=params,
        tx=tx,
        rng=state_rng,
    )


def format_name_with_config(name, config):
    """Formats a name string with a config dict.

    Formatting keys may be specified as {key} or {full_path_to_key_with_underscores}.

    Example:
        name = "model_{model_type}_{model_size}"
        config = {"model_type": "transformer", "model_size": "small"}
        format_name_with_config(name, config) -> "model_transformer_small"
    """
    config_flat = flax.traverse_util.flatten_dict(config, sep="_")
    config_final = {k.split("_")[-1]: v for k, v in config_flat.items()}
    format_dict = {**config_final, **config_flat}
    return name.format(**format_dict)


class Timer:
    """
    Timer utility. Usage:

        timer = Timer()
        with timer("foo"):
            do_something()

        timer.tick("bar")
        do_something_else()
        timer.tock("bar")

        timer.get_average_times() -> {"foo": 0.1, "bar": 0.2}
    """

    def __init__(self):
        self.reset()

    @contextmanager
    def __call__(self, key):
        self.tick(key)
        try:
            yield None
        finally:
            self.tock(key)

    def reset(self):
        self.counts = defaultdict(int)
        self.times = defaultdict(float)
        self.start_times = {}

    def tick(self, key):
        if key in self.start_times:
            raise ValueError(f"Timer is already ticking for key: {key}")
        self.start_times[key] = time.time()

    def tock(self, key):
        if key not in self.start_times:
            raise ValueError(f"Timer is not ticking for key: {key}")
        self.counts[key] += 1
        self.times[key] += time.time() - self.start_times[key]
        del self.start_times[key]

    def get_average_times(self, reset=True):
        ret = {key: self.times[key] / self.counts[key] for key in self.counts}
        if reset:
            self.reset()
        return ret


def batched_apply(fn, batch_size):
    """Turns a function that applies to a fixed batch size into one that applies to a variable batch size.
    Useful for passing variable batch sizes to jit-compiled functions.
    """

    def pad_to_size(arr, size):
        return np.pad(arr, ((0, size - len(arr)), *[(0, 0)] * (arr.ndim - 1)))

    def get_batch_size(tree):
        return next(iter(jax.tree_util.tree_leaves(tree))).shape[0]

    def wrapped_fn(*args, **kwargs):
        input_batch_size = get_batch_size((args, kwargs))
        multihost_utils.assert_equal(
            input_batch_size // batch_size,
            "batched_apply has been called with arguments that would lead to"
            " a different number of iterations on different hosts."
            f" got batch_size={batch_size}, input_batch_size={input_batch_size}"
            f" on host {jax.process_index()}.",
        )
        outputs = []
        for i in range(0, input_batch_size, batch_size):
            step_batch_size = min(batch_size, input_batch_size - i)
            step_args, step_kwargs = jax.tree_map(
                lambda arr: pad_to_size(arr[i : i + batch_size], batch_size),
                (args, kwargs),
            )
            step_args, step_kwargs = jax_utils.merge_along_axis(
                (step_args, step_kwargs)
            )
            step_output = fn(*step_args, **step_kwargs)
            step_output = jax.device_get(jax_utils.split_along_axis(step_output))
            outputs.append(
                jax.tree_map(
                    lambda arr: arr[:step_batch_size],
                    step_output,
                )
            )
        return jax.tree_map(lambda *args: np.concatenate(args, axis=0), *outputs)

    return wrapped_fn


def filter_eval_datasets(dataset_kwargs_list, sample_weights, eval_datasets=None):
    if sample_weights is None:
        sample_weights = [1.0] * len(dataset_kwargs_list)
    if eval_datasets is None:
        return dataset_kwargs_list, sample_weights
    else:
        return list(
            map(
                list,
                zip(
                    *[
                        (dkwargs, weight)
                        for dkwargs, weight in zip(dataset_kwargs_list, sample_weights)
                        if (dkwargs["name"] in eval_datasets)
                    ]
                ),
            )
        )


<<<<<<< HEAD
def freeze_weights(
    tx: optax.GradientTransformation,
    params_or_params_shape: Params,
    frozen_keys: List[str],
):
    """
    Freezes all weights in params_or_params_shape whose keys fnmatch the ones in frozen_keys.
    Example usage:
        tx = freeze_weights(tx, model.params, ["orca_transformer.*"])
    """
    logging.info(f"Freezing parameters that include the following keys: {frozen_keys}.")
    partition_optimizers = {
        "trainable": tx,
        "frozen": optax.set_to_zero(),
    }
    # freeze anything that matches fnmatch patterns in `frozen_keys`
    # path is a string of .-separated module names, e.g. ('orca_transformer.BlockTransformer_0...')
    param_partitions = flax.traverse_util.path_aware_map(
        lambda path, v: "frozen"
        if any([fnmatch(".".join(path), key) for key in frozen_keys])
        else "trainable",
        params_or_params_shape,
    )
    tx = optax.multi_transform(partition_optimizers, param_partitions)

    logging.debug("Frozen params:")
    flax.traverse_util.path_aware_map(
        lambda path, opt_status: logging.debug(".".join(path))
        if opt_status == "frozen"
        else None,
        param_partitions,
    )
    total_params = sum(
        jax.tree_util.tree_leaves(
            jax.tree_map(lambda x: x.size, params_or_params_shape)
        )
    )
    trainable_params = sum(
        jax.tree_util.tree_leaves(
            jax.tree_map(
                lambda x, y: x.size if y == "trainable" else 0,
                params_or_params_shape,
                param_partitions,
            )
        )
    )
    logging.info(f"Num trainable params: {trainable_params:,}.")
    logging.info(f"Num frozen params: {total_params - trainable_params:,}.")
    logging.info("To see a detailed list of frozen params, set logging level to DEBUG.")
    return tx


def create_optimizer(
    params_or_params_shape: Params, optimizer_kwargs: dict
) -> optax.GradientTransformation:
=======
def create_lr_schedule(name: str, **kwargs):
    """Creates a learning rate callable.

    Currently supported schedules:
        cosine: cosine decay with warmup.
            kwargs: init_value, peak_value, warmup_steps, decay_steps
        rsqrt: inverse square root decay with warmup, from the "Scaling Vision Transformers" paper.
            kwargs: init_value, peak_value, warmup_steps, timescale (optional, default 10000)

    Args:
        name: name of the schedule
        **kwargs: additional kwargs, which vary by schedule
    """
    if name == "cosine":
        return optax.warmup_cosine_decay_schedule(**kwargs)
    elif name == "rsqrt":
        timescale = kwargs.get("timescale", 10000)
        return optax.join_schedules(
            [
                optax.linear_schedule(
                    init_value=kwargs["init_value"],
                    end_value=kwargs["peak_value"],
                    transition_steps=kwargs["warmup_steps"],
                ),
                lambda step: kwargs["peak_value"]
                / jnp.sqrt((step + timescale) / timescale),
            ],
            [kwargs["warmup_steps"]],
        )
    else:
        raise ValueError(f"Unsupported lr schedule: {name}")


def create_optimizer(params_or_params_shape: Params, **kwargs: dict):
>>>>>>> 127c99a6
    """Creates optimizer for ORCA.

    kwargs are the kwargs for optax.adamw; if the "learning_rate" key is a dict, it is interpreted
    as the kwargs for create_lr_schedule (see above), otherwise it is interpreted as a constant
    learning rate.

    If clip_gradient is specified, then gradient clipping is applied. If frozen_keys is specified,
    then those parameters are frozen (i.e. not updated) during training.

    Returns:
        tx: an Optax optimizer
        lr_callable: Function that takes the current step and returns the learning rate
    """
    if isinstance(kwargs["learning_rate"], dict):
        lr_callable = create_lr_schedule(**kwargs["learning_rate"])
    else:
        lr_callable = lambda _: kwargs["learning_rate"]
    kwargs["learning_rate"] = lr_callable

    # Following ViT, timm, MAE: this mask skips weight decay on biases and LayerNorm parameters
    wd_mask = jax.tree_util.tree_map_with_path(
        lambda path, x: "kernel" in jax.tree_util.keystr(path), params_or_params_shape
    )

    clip_gradient = kwargs.pop("clip_gradient", None)
    frozen_keys = kwargs.pop("frozen_keys", None)

    tx = optax.adamw(mu_dtype=jnp.bfloat16, **kwargs, mask=wd_mask)
    if clip_gradient is not None:
        tx = optax.chain(
            optax.clip_by_global_norm(clip_gradient),
            tx,
        )

    if frozen_keys:
        tx = freeze_weights(tx, params_or_params_shape, frozen_keys)

        param_partitions = flax.traverse_util.path_aware_map(
            lambda path, v: "frozen"
            if any([fnmatch(".".join(path), key) for key in frozen_keys])
            else "trainable",
            params_or_params_shape,
        )
        zero_frozen_params = lambda params: jax.tree_map(
            lambda x, y: x if y == "trainable" else jnp.zeros(()),
            params,
            param_partitions,
        )
        param_norm_callable = lambda params: optax.global_norm(
            zero_frozen_params(params)
        )
    else:
        param_norm_callable = optax.global_norm

    return tx, lr_callable, param_norm_callable


def check_config_diff(new_conf: Config, old_conf: Config, silent: bool = False):
    """Checks for differences between new config and old config dicts."""
    new_conf_flat = flax.traverse_util.flatten_dict(
        new_conf.to_dict() if isinstance(new_conf, ConfigDict) else new_conf
    )
    old_conf_flat = flax.traverse_util.flatten_dict(
        old_conf.to_dict() if isinstance(old_conf, ConfigDict) else old_conf
    )

    # check for missing / new keys
    if set(new_conf_flat.keys()) != set(old_conf_flat.keys()) and not silent:
        logging.info(
            "New config contains extra items: %s",
            set(new_conf_flat.keys()) - set(old_conf_flat.keys()),
        )
        logging.info(
            "New config doesn't contain items: %s",
            set(old_conf_flat.keys()) - set(new_conf_flat.keys()),
        )

    # print differing key values
    mismatched_keys = {
        k: (new_conf_flat[k], old_conf_flat[k])
        for k in new_conf_flat
        if k in old_conf_flat and new_conf_flat[k] != old_conf_flat[k]
    }
    if mismatched_keys and not silent:
        logging.info(
            "New config contains keys with new values: %s",
            flax.core.pretty_repr(mismatched_keys),
        )
    return mismatched_keys or (set(new_conf_flat.keys()) != set(old_conf_flat.keys()))


def merge_params(target_params: Params, pretrained_params: Params) -> Params:
    """Copies pre-trained params into target_params for every param that has corresponding key + shape."""
    flat_target_params = flax.traverse_util.flatten_dict(target_params)
    flat_pretrained_params = flax.traverse_util.flatten_dict(pretrained_params)
    keys_to_update = [
        k
        for k in flat_target_params
        if k in flat_pretrained_params
        and flat_target_params[k].shape == flat_pretrained_params[k].shape
    ]
    missing_keys = [k for k in flat_target_params if k not in flat_pretrained_params]
    shape_mismatch_keys = [
        k
        for k in flat_target_params
        if k in flat_pretrained_params
        and flat_target_params[k].shape != flat_pretrained_params[k].shape
    ]

    for key in keys_to_update:
        logging.debug(f"Param copied from pre-trained: {'.'.join(key)}")
    if missing_keys or shape_mismatch_keys:
        logging.info("########## Parameters skipped during model loading: ##########")
        for key in missing_keys:
            logging.info(
                f"Param missing in pre-trained model, skipping: {'.'.join(key)}"
            )
        for key in shape_mismatch_keys:
            logging.info(
                f"Param with differing shape in pre-trained model, skipping: {'.'.join(key)}"
            )

    flat_target_params = flax.core.copy(
        flat_target_params, {k: flat_pretrained_params[k] for k in keys_to_update}
    )
    target_params = flax.traverse_util.unflatten_dict(flat_target_params)
    return target_params


def process_text(batch: Data, text_processor: Optional[TextProcessor]) -> Data:
    """Encodes the language instruction inside the tasks for a batch.

    If the text processor is None, removes language entirely from the tasks.
    Expects batch to be a nested dictionary, where
        batch["tasks"]["language_instruction"] is a sequence of byte strings
    """
    if text_processor is None:
        batch["tasks"].pop("language_instruction")
    else:
        batch["tasks"]["language_instruction"] = text_processor.encode(
            [s.decode("utf-8") for s in batch["tasks"]["language_instruction"]]
        )
    return batch<|MERGE_RESOLUTION|>--- conflicted
+++ resolved
@@ -189,63 +189,6 @@
         )
 
 
-<<<<<<< HEAD
-def freeze_weights(
-    tx: optax.GradientTransformation,
-    params_or_params_shape: Params,
-    frozen_keys: List[str],
-):
-    """
-    Freezes all weights in params_or_params_shape whose keys fnmatch the ones in frozen_keys.
-    Example usage:
-        tx = freeze_weights(tx, model.params, ["orca_transformer.*"])
-    """
-    logging.info(f"Freezing parameters that include the following keys: {frozen_keys}.")
-    partition_optimizers = {
-        "trainable": tx,
-        "frozen": optax.set_to_zero(),
-    }
-    # freeze anything that matches fnmatch patterns in `frozen_keys`
-    # path is a string of .-separated module names, e.g. ('orca_transformer.BlockTransformer_0...')
-    param_partitions = flax.traverse_util.path_aware_map(
-        lambda path, v: "frozen"
-        if any([fnmatch(".".join(path), key) for key in frozen_keys])
-        else "trainable",
-        params_or_params_shape,
-    )
-    tx = optax.multi_transform(partition_optimizers, param_partitions)
-
-    logging.debug("Frozen params:")
-    flax.traverse_util.path_aware_map(
-        lambda path, opt_status: logging.debug(".".join(path))
-        if opt_status == "frozen"
-        else None,
-        param_partitions,
-    )
-    total_params = sum(
-        jax.tree_util.tree_leaves(
-            jax.tree_map(lambda x: x.size, params_or_params_shape)
-        )
-    )
-    trainable_params = sum(
-        jax.tree_util.tree_leaves(
-            jax.tree_map(
-                lambda x, y: x.size if y == "trainable" else 0,
-                params_or_params_shape,
-                param_partitions,
-            )
-        )
-    )
-    logging.info(f"Num trainable params: {trainable_params:,}.")
-    logging.info(f"Num frozen params: {total_params - trainable_params:,}.")
-    logging.info("To see a detailed list of frozen params, set logging level to DEBUG.")
-    return tx
-
-
-def create_optimizer(
-    params_or_params_shape: Params, optimizer_kwargs: dict
-) -> optax.GradientTransformation:
-=======
 def create_lr_schedule(name: str, **kwargs):
     """Creates a learning rate callable.
 
@@ -279,8 +222,61 @@
         raise ValueError(f"Unsupported lr schedule: {name}")
 
 
-def create_optimizer(params_or_params_shape: Params, **kwargs: dict):
->>>>>>> 127c99a6
+def freeze_weights(
+    tx: optax.GradientTransformation,
+    params_or_params_shape: Params,
+    frozen_keys: List[str],
+):
+    """
+    Freezes all weights in params_or_params_shape whose keys fnmatch the ones in frozen_keys.
+    Example usage:
+        tx = freeze_weights(tx, model.params, ["orca_transformer.*"])
+    """
+    logging.info(f"Freezing parameters that include the following keys: {frozen_keys}.")
+    partition_optimizers = {
+        "trainable": tx,
+        "frozen": optax.set_to_zero(),
+    }
+    # freeze anything that matches fnmatch patterns in `frozen_keys`
+    # path is a string of .-separated module names, e.g. ('orca_transformer.BlockTransformer_0...')
+    param_partitions = flax.traverse_util.path_aware_map(
+        lambda path, v: "frozen"
+        if any([fnmatch(".".join(path), key) for key in frozen_keys])
+        else "trainable",
+        params_or_params_shape,
+    )
+    tx = optax.multi_transform(partition_optimizers, param_partitions)
+
+    logging.debug("Frozen params:")
+    flax.traverse_util.path_aware_map(
+        lambda path, opt_status: logging.debug(".".join(path))
+        if opt_status == "frozen"
+        else None,
+        param_partitions,
+    )
+    total_params = sum(
+        jax.tree_util.tree_leaves(
+            jax.tree_map(lambda x: x.size, params_or_params_shape)
+        )
+    )
+    trainable_params = sum(
+        jax.tree_util.tree_leaves(
+            jax.tree_map(
+                lambda x, y: x.size if y == "trainable" else 0,
+                params_or_params_shape,
+                param_partitions,
+            )
+        )
+    )
+    logging.info(f"Num trainable params: {trainable_params:,}.")
+    logging.info(f"Num frozen params: {total_params - trainable_params:,}.")
+    logging.info("To see a detailed list of frozen params, set logging level to DEBUG.")
+    return tx
+
+
+def create_optimizer(
+    params_or_params_shape: Params, **kwargs: dict
+) -> optax.GradientTransformation:
     """Creates optimizer for ORCA.
 
     kwargs are the kwargs for optax.adamw; if the "learning_rate" key is a dict, it is interpreted
